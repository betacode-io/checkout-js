--- conflicted
+++ resolved
@@ -26,11 +26,7 @@
   },
   "homepage": "https://github.com/bigcommerce/checkout-js#readme",
   "dependencies": {
-<<<<<<< HEAD
     "@bigcommerce/checkout-sdk": "^1.120.0",
-=======
-    "@bigcommerce/checkout-sdk": "^1.119.0",
->>>>>>> 882f73ff
     "@bigcommerce/citadel": "^2.15.1",
     "@bigcommerce/form-poster": "^1.2.2",
     "@bigcommerce/memoize": "^1.0.0",
